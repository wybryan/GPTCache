--- conflicted
+++ resolved
@@ -16,10 +16,7 @@
     :param kwargs: llm kwargs
     :return: llm result
     """
-<<<<<<< HEAD
     health_check_flag = kwargs.pop("health_check", False)
-=======
->>>>>>> e43160f6
     search_only_flag = kwargs.pop("search_only", False)
     user_temperature = "temperature" in kwargs
     user_top_k = "top_k" in kwargs
